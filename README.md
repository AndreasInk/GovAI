--- conflicted
+++ resolved
@@ -1,4 +1,3 @@
-<<<<<<< HEAD
 # HOA Rule Summariser & Drift Checker
 
 This project processes a set of HOA documents and generates a summary while flagging sentences whose embeddings diverge from their cited sources. The workflow revolves around creating embeddings for PDF documents, producing a draft summary and reviewing low-similarity sentences.
@@ -34,13 +33,8 @@
 ## Regenerating Drafts
 The `regenerate_all.sh` helper script rebuilds embeddings, launches the document MCP server and an ngrok tunnel, and generates a new draft using the research script. Review `draft_new.md` before replacing `draft.md`.
 
-## License
-Add appropriate license information here.
-=======
-
 # GovAI Utilities
 
 This repo contains helper scripts for document processing and AI-powered
 analysis.  Embeddings retrieved from OpenAI are now cached on disk in
-`data/embed_cache.json` to avoid recomputation when rerunning the tools.
->>>>>>> c6fa83cb
+`data/embed_cache.json` to avoid recomputation when rerunning the tools.